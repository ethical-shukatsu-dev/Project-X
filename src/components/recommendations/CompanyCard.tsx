--- conflicted
+++ resolved
@@ -1,31 +1,13 @@
-<<<<<<< HEAD
 import React, { useState, useEffect } from 'react';
 import { Card, CardContent, CardFooter, CardHeader } from '@/components/ui/card';
 import { Button } from '@/components/ui/button';
 import { Avatar, AvatarFallback, AvatarImage } from '@/components/ui/avatar';
 import { Company } from '@/lib/supabase/client';
 import { useTranslation } from '@/i18n-client';
-import { EyeOff, PartyPopper, ThumbsDown } from 'lucide-react';
+import { EyeOff, Loader2, PartyPopper, ThumbsDown } from 'lucide-react';
 import { Tooltip, TooltipContent, TooltipProvider, TooltipTrigger } from '../ui/tooltip';
 import Link from 'next/link';
 import { LOCALSTORAGE_KEYS } from '@/lib/constants/localStorage';
-=======
-import React, {useState, useEffect} from "react";
-import {Card, CardContent, CardFooter, CardHeader} from "@/components/ui/card";
-import {Button} from "@/components/ui/button";
-import {Avatar, AvatarFallback, AvatarImage} from "@/components/ui/avatar";
-import {Company} from "@/lib/supabase/client";
-import {useTranslation} from "@/i18n-client";
-import {EyeOff, Loader2, PartyPopper, ThumbsDown} from "lucide-react";
-import {
-  Tooltip,
-  TooltipContent,
-  TooltipProvider,
-  TooltipTrigger,
-} from "../ui/tooltip";
-import Link from "next/link";
-import {LOCALSTORAGE_KEYS} from "@/lib/constants/localStorage";
->>>>>>> 1750c3c8
 
 interface CompanyCardProps {
   company: Company;
@@ -74,12 +56,8 @@
   }, [feedback, isAnonymous]);
 
   // Handle providing feedback with animations
-<<<<<<< HEAD
   const handleFeedback = (type: 'interested' | 'not_interested') => {
-=======
-  const handleFeedback = (type: "interested" | "not_interested") => {
     setIsSendingFeedback(true);
->>>>>>> 1750c3c8
     // If in anonymous mode, add a small delay to make the reveal more dramatic
     if (isAnonymous) {
       setTimeout(() => {
@@ -338,12 +316,8 @@
               </Button> */}
 
               <Button
-<<<<<<< HEAD
                 onClick={() => handleFeedback('interested')}
-=======
-                onClick={() => handleFeedback("interested")}
                 disabled={isSendingFeedback}
->>>>>>> 1750c3c8
                 className="w-full font-bold transition-all sm:w-fit bg-gradient-to-r from-blue-500 to-purple-500 hover:from-blue-600 hover:to-purple-600 hover:scale-105 active:scale-95"
               >
                 {isSendingFeedback ? (
