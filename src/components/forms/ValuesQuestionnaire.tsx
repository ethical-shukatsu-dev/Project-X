--- conflicted
+++ resolved
@@ -20,14 +20,9 @@
   trackSurveyStepCompleted,
   trackSurveyCompleted,
   trackSurveyStepAbandoned,
-<<<<<<< HEAD
+  trackSurveyStartClick,
 } from '@/lib/analytics';
 import { createUrlWithParams } from '@/lib/utils';
-=======
-} from "@/lib/analytics";
-import {createUrlWithParams} from "@/lib/utils";
-import {trackSurveyStartClick} from "@/lib/analytics";
->>>>>>> 1750c3c8
 
 // A/B Testing Toggle - This will be overridden by the questionnaireType prop if provided
 const DEFAULT_QUESTIONNAIRE_TYPE = 'text'; // "text" or "image"
@@ -837,37 +832,40 @@
   }, []);
 
   // Scroll to top of page
-  useEffect(function setUpSurvey() {
-    // Scroll to top of page
-    window.scrollTo({ top: 0, behavior: 'smooth' });
-
-    // Set survey start time
-    setSurveyStartTime(Date.now());
-
-    // Set up the questions
-    setRandomQuestions(QUESTIONS);
-
-    // Set up the image questions
-    const selectedCategories = QUESTIONS.map((q) => q.id);
-    const selectedImageQuestions = ALL_IMAGE_QUESTIONS.filter((q) =>
-      selectedCategories.includes(q.category)
-    );
-    setRandomImageQuestions(selectedImageQuestions);
-
-    // Track the first question on component mount, but only once
-    if (QUESTIONS.length > 0 && !firstStepTrackedRef.current) {
-      const firstQuestionId =
-        useOnlyImageQuestions && ALL_IMAGE_QUESTIONS.length > 0
-          ? ALL_IMAGE_QUESTIONS[0].id
-          : QUESTIONS[0].id;
-
-      // Initialize the first step without tracking completion
-      initializeFirstStep(firstQuestionId);
-      firstStepTrackedRef.current = true;
-    }
-
-    setIsInitialized(true);
-  }, [useOnlyImageQuestions]);
+  useEffect(
+    function setUpSurvey() {
+      // Scroll to top of page
+      window.scrollTo({ top: 0, behavior: 'smooth' });
+
+      // Set survey start time
+      setSurveyStartTime(Date.now());
+
+      // Set up the questions
+      setRandomQuestions(QUESTIONS);
+
+      // Set up the image questions
+      const selectedCategories = QUESTIONS.map((q) => q.id);
+      const selectedImageQuestions = ALL_IMAGE_QUESTIONS.filter((q) =>
+        selectedCategories.includes(q.category)
+      );
+      setRandomImageQuestions(selectedImageQuestions);
+
+      // Track the first question on component mount, but only once
+      if (QUESTIONS.length > 0 && !firstStepTrackedRef.current) {
+        const firstQuestionId =
+          useOnlyImageQuestions && ALL_IMAGE_QUESTIONS.length > 0
+            ? ALL_IMAGE_QUESTIONS[0].id
+            : QUESTIONS[0].id;
+
+        // Initialize the first step without tracking completion
+        initializeFirstStep(firstQuestionId);
+        firstStepTrackedRef.current = true;
+      }
+
+      setIsInitialized(true);
+    },
+    [useOnlyImageQuestions]
+  );
 
   // Calculate total questions based on questionnaire type
   const totalTextQuestions = randomQuestions.length;
