--- conflicted
+++ resolved
@@ -59,8 +59,6 @@
       }
     }
 
-<<<<<<< HEAD
-=======
     // Fetch previously recommended company names to avoid repetition and promote diversity
     // const {data: previouslyRecommendedCompanies, error: prevRecsError} = await supabase
     //   .from("recommendations")
@@ -77,19 +75,14 @@
     //   .from("companies")
     //   .select("name")
     //   .in("id", previousCompanyIds.length > 0 ? previousCompanyIds : ['no-companies']);
-    
+
     // // Extract just the company names
     // const previousCompanyNames = previousCompanies?.map(company => company.name) || [];
->>>>>>> d58e0e31
 
     // Generate new recommendations with real company data, passing the locale and previously recommended companies
     const recommendations = await generateRecommendations(
       userData,
-<<<<<<< HEAD
       locale as "en" | "ja"
-=======
-      locale as "en" | "ja",
->>>>>>> d58e0e31
     );
 
     // Save recommendations to Supabase
@@ -126,7 +119,10 @@
       return NextResponse.json({recommendations: recommendationsWithCompanies});
     } else {
       console.error("Error saving recommendations:", insertError);
-      return NextResponse.json({error: "Failed to save recommendations"}, {status: 500});
+      return NextResponse.json(
+        {error: "Failed to save recommendations"},
+        {status: 500}
+      );
     }
   } catch (error) {
     console.error("Error processing request:", error);
