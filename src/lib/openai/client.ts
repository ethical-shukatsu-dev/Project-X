import OpenAI from "openai";
import {Company, UserValues} from "../supabase/client";
import {v4 as uuid} from "uuid";
import {getOrCreateCompany} from "../companies/client";
import fs from 'fs';
import path from 'path';
import { RECOMMENDATION_COUNT } from "../constants/recommendations";

// Initialize the OpenAI client
const openaiClient = new OpenAI({
  apiKey: process.env.OPENAI_API_KEY,
});

export type RecommendationResult = {
  id: string;
  company: Company;
  matching_points: string[];
  value_match_ratings?: Record<string, number>;
  strength_match_ratings?: Record<string, number>;
  value_matching_details?: Record<string, string>;
  strength_matching_details?: Record<string, string>;
  company_values?: string;
}

// Define type for recommendation response from OpenAI
type OpenAIRecommendation = {
  id?: string;
  name: string;
  industry: string;
  matching_points: string[];
  company_values?: string;
  value_match_ratings?: Record<string, number>;
  strength_match_ratings?: Record<string, number>;
  value_matching_details?: Record<string, string>;
  strength_matching_details?: Record<string, string>;
};

type OpenAIRecommendationResponse = {
  recommendations: OpenAIRecommendation[];
};

// Define type for company data from OpenAI
type OpenAICompanyData = {
  name: string;
  industry: string;
  description: string;
  size: string;
  values: Record<string, number>;
  headquarters?: string;
  japan_presence?: string;
  site_url?: string;
  company_values?: string;
};

// Function to load AI translations
const loadAiTranslations = (locale: string) => {
  try {
    const filePath = path.join(process.cwd(), 'public', 'locales', locale, 'ai.json');
    const fileContent = fs.readFileSync(filePath, 'utf8');
    return JSON.parse(fileContent);
  } catch (error) {
    console.error(`Failed to load AI translations for ${locale}`, error);
    return null;
  }
};

/**
 * Stream company recommendations to the client one by one
 */
export async function streamRecommendations(
  userData: UserValues,
  locale: string = 'en',
  onRecommendation: (recommendation: RecommendationResult) => Promise<void>
): Promise<void> {
  // Load translations for the specified locale
  const translations = loadAiTranslations(locale) || loadAiTranslations('en');
  
  // Get the appropriate system prompt from translations
  const systemPrompt = translations?.systemPrompt?.recommendations?.replace('{{language}}', locale === 'ja' ? '日本語' : 'English')
    || `You are a helpful assistant that recommends Japanese companies to university students based on their values and interests. Please respond in ${locale === 'ja' ? 'Japanese' : 'English'}.`;

  // Add expertise in image-based value interpretation and company data analysis
  const enhancedSystemPrompt = systemPrompt + (locale === 'ja' 
    ? `\n\nあなたは画像ベースの価値観評価の専門家でもあります。ユーザーが選択した画像から価値観を抽出し、
それを企業の推薦に活用できます。\n\nまた、企業データの分析の専門家でもあります。企業の公式情報（ミッショ ン、ビジョン、価値観）だけでなく、社員レビューや実際の職場環境も考慮して、ユーザーの価値観と企業の価
値観 の間の真の適合性を評価してください。表面的なマッチングではなく、企業文化と実際の職場環境に基づいた深い分 析を提供してください。\n\n特に重要なのは、ユーザーの価値観と企業の価値観の間の具体的な一致点を
明確に示す ことです。この企業はあなたと同じように...という形式で、具体的な例や証拠を含めた詳細な説明を提供してください。\n\n重要: すべての出力は必ず日本語のみで提供してください。企業名や業界名も含め、
英語の単語や文を混在 させないでください。`
     : `\n\nYou are also an expert in image-based value assessment. You can extract values from images selected by users and incorporate them into company recommendations.\n\nYou are also an expert in company data analysis. Consider not just official company information (mission, vision, values) but also employee reviews and actual workplace environment to evaluate the true fit between user values and company values. Provide deep analysis based on company culture and actual workplace environment, not just surface-level matching.\n\nIt is especially important to clearly show the specific connections between the user's values and the company's values. Use a "This company, like you, values..." format and provide detailed explanations with specific examples or evidence.\n\nImportant: All output must be provided in English only. Do not mix Japanese words or sentences, including company names and industry names.`);

  // For streaming, we'll modify the prompt to instruct the model to provide recommendations one by one
  const streamingInstructions = locale === 'ja'
    ? "\n\n重要: 企業の推薦を1つずつ提供してください。各企業の完全な情報を提供した後、必ず 「NEXT_RECOMMENDATION」 というテキストマーカーを含めてください。これにより、スムーズなストリーミング体験が確保されます。最後の企業の後には 「END_OF_RECOMMENDATIONS」 というテキストマーカーを含めてください。各企業のJSONはマークダウンなどのフォーマットを使わずに、純粋なJSONのみを提供してください。"
    : "\n\nIMPORTANT: Provide the company recommendations one by one. After providing the complete information for each company, include the text marker 'NEXT_RECOMMENDATION'. This ensures a smooth streaming experience. After the last company, include the text marker 'END_OF_RECOMMENDATIONS'. For each company, provide pure JSON without markdown formatting or code blocks. Do not use backticks (`) or any other formatting - just provide the raw JSON.";

  const promptTemplate = locale === 'ja' 
    ? `
    ユーザーの価値観と強みに基づいて、就職を考えている大学生に適した日本の企業${RECOMMENDATION_COUNT}社を
推薦してください。
         
    重要: すべての回答は必ず日本語のみで提供。企業名や業界名も含め、英語の単語や文を混在させないでくださ
い。
  
    ユーザーの価値観:
    ${JSON.stringify(userData.values)}

    ${userData.selected_image_values ? `
    ユーザーが選択した画像ベースの価値観:
    ${JSON.stringify(userData.selected_image_values)}
    
    これらの画像ベースの価値観は、ユーザーが視覚的に選択した価値観を表しています。テキストベースの価値観
と同様に重要視してください。                                                                                 ` : ''}

    ${userData.strengths ? `
    ユーザーの強み:
    ${JSON.stringify(userData.strengths)}
    ` : ''}
    
    ${userData.interests ? `
    ユーザーの興味のある業種・業界:
    ${JSON.stringify(userData.interests)}
    ` : ''}
    
    各企業について、以下の情報を提供してください:
    - 企業名: 日本語で表記してください。英語名の場合は日本語での一般的な呼び方を使用してください。
    - 業界: 日本語で表記してください。
    - 大事にする価値観：この企業が大事にする価値観を100文字程度で記述してください。
    - 各価値観や強みとのマッチ度：ユーザーの各価値観や強みとのマッチ度を1-10で示してください。
    - 各価値観とのマッチングポイント: この企業がユーザーの各価値観に合う理由をすべて日本語で記述してください。プロダクトやサービスに触れるなどして具体的にマッチしている点を明確に示してください。
    - 各強みとのマッチングポイント：ユーザーの各強みがこの企業で活かされると思う具体的な状況とその根拠を示してください。
    
    マッチングポイントの良い例:
    - 「富士通ではイノベーションを生み出す環境を大事にしており、フレックスタイム制度や在宅勤務制度を積極的に導入しています。」
    - 「楽天ではストレス耐性が高い人材を求めています。流れの早いオンラインコマースの業界において、顧客のニーズに合わせて柔軟にソリューションを変えていくため、色々な変化が起きやすくストレス耐性のある人材を求めています。」
    - 「資生堂ではチームワークを重視しています。新規商品開発も一人の天才が生み出すより、チームで話し合って出てきたアイディアを大事にしています。」
    
    マッチングポイントの悪い例:
    - 「この企業はイノベーションを重視しています」（ユーザーとの具体的な関連性が示されていない）
    - 「良い職場環境を提供しています」（具体性に欠ける）
    - 「ユーザーの価値観に合っています」（具体的な一致点が示されていない）
    
    必ず以下の企業規模をすべて1社を含めた多様な企業を推薦してください：
    - 「スタートアップ（50人未満）」: 少なくとも1社
    - 「小規模（50-200人）」: 少なくとも1社 
    - 「中規模（1000-5000人）」: 少なくとも1社
    - 「大規模（10000人以上）」: 少なくとも1社
    
    また、該当企業の業界は下記のカテゴリとサブカテゴリから選んで表示してください。提示する企業は同じ業界にならないようにしてください。
    - メーカー
    食品・農林・水産
    建設・住宅・インテリア
    繊維・化学・薬品・化粧品
    鉄鋼・金属・鉱業
    機械・プラント
    電子・電気機器
    自動車・輸送用機器
    精密・医療機器
    印刷・事務機器関連
    スポーツ・玩具
    その他メーカー
    - サービス・インフラ
    不動産
    鉄道・航空・運輸・物流
    電力・ガス・エネルギー
    フードサービス
    ホテル・旅行
    医療・福祉
    アミューズメント・レジャー
    その他サービス
    コンサルティング・調査
    人材サービス
    教育
    - 商社
    総合商社
    専門商社
    - ソフトウェア
    ソフトウェア
    インターネット
    通信
    - 小売
    百貨店・スーパー
    コンビニ
    専門店
    - 広告・出版・マスコミ
    放送
    新聞
    出版
    広告
    - 金融
    銀行・証券
    クレジット
    信販・リース
    その他金融
    生保・損保
    - 官公庁・公社・団体
    公社・団体
    官公庁
    
    以下の構造でJSONフォーマットで回答してください。各企業の後に "NEXT_RECOMMENDATION" を含め、最後の企業の後に "END_OF_RECOMMENDATIONS" を含めてください: 
    { 
      "name": "企業名（日本語のみ）", 
      "industry": "業界（日本語のみ）",
      "company_values": "この企業が大事にする価値観（100文字程度）",
      "value_match_ratings": {
        "価値観1": 8,
        "価値観2": 9,
        ...
        // ユーザーの各価値観に対するマッチ度（1-10）
      },
      "strength_match_ratings": {
        "強み1": 7,
        "強み2": 9,
        ...
        // ユーザーの各強みに対するマッチ度（1-10）
      },
      "value_matching_details": {
        "価値観1": "この価値観に対する詳細なマッチングポイント",
        "価値観2": "この価値観に対する詳細なマッチングポイント",
        ...
        // ユーザーの各価値観に対する詳細な説明
      },
      "strength_matching_details": {
        "強み1": "この強みに対する詳細なマッチングポイント",
        "強み2": "この強みに対する詳細なマッチングポイント",
        ...
        // ユーザーの各強みに対する詳細な説明
      },
      "matching_points": ["総合的なマッチングポイント1（日本語のみ）", "総合的なマッチングポイント2（日本語のみ）", ...]
    }
    NEXT_RECOMMENDATION
    
    再度強調しますが、すべての出力は日本語のみで提供してください。JSONの形式は純粋なJSONのみを使用し、バッククォート(\`)や\`\`\`のようなコードブロック記法は使用しないでください。英語の単語や文を混在させないでください。最後の企業の後には "END_OF_RECOMMENDATIONS" を含めてください。
   `
    : `
    Based on the user's values and strengths, recommend ${RECOMMENDATION_COUNT} real companies in Japan that would be good matches for a university student seeking employment. Include both well-known and lesser-known companies.

    Important: All responses must be in English only. Do not mix Japanese words or sentences, including company names and industry names.
    
    User values:
    ${JSON.stringify(userData.values)}
    ${userData.selected_image_values ? `
    
    User's image-based values:
    ${JSON.stringify(userData.selected_image_values)}
    
    These image-based values represent the values that the user selected visually. Please consider them as important as the text-based values.
    ` : ''}
    
    ${userData.strengths ? `
    User's strengths:
    ${JSON.stringify(userData.strengths)}
    ` : ''}

    ${userData.interests ? `
    User's interests:
    ${JSON.stringify(userData.interests)}
    ` : ''}
    
    For each company, provide:
    - Company name: Use the English name or the commonly used English translation.
    - Industry: Provide in English, selecting from the categories and subcategories listed below.
    - Company values: Describe in about 100 words the values that this company cares about.
    - Match ratings for each value and strength: Show how well the company matches each of the user's values and strengths on a scale of 1-10.
    - Matching points for each value: Explain in detail why this company matches each of the user's values. Be specific about how it matches, mentioning products or services if relevant.
    - Matching points for each strength: Explain specific situations where the user's strengths would be valued at the company and provide reasoning.
    - 3-5 overall matching points explaining why this company matches the user's values: All in English.

    Good examples of matching points:
    - "Sony prioritizes innovation by maintaining a creative environment where employees can propose and develop new ideas through dedicated R&D programs."
    - "Rakuten seeks employees with high stress tolerance. In the fast-paced e-commerce industry, employees need to adapt solutions to customer needs quickly, requiring resilience during constant changes."
    - "Shiseido values teamwork, believing that collaborative ideation produces better products than individual genius, encouraging group discussions for new product development."

    Poor examples of matching points:
    - "The company values innovation" (doesn't show specific connection to user)
    - "Provides a good work environment" (lacks specificity)
    - "Aligns with user values" (doesn't identify specific matching points)
    
    You must include companies of all the following sizes in your recommendations:
    - Startup: at least 1 company (use the exact text "Startup (less than 50 employees)" for company size)
    - Small company: at least 1 company (use the exact text "Small (50-200 employees)" for company size)
    - Medium company: at least 1 company (use the exact text "Medium (1000-5000 employees)" for company size)
    - Large company: at least 1 company (use the exact text "Large (10000+ employees)" for company size)
    
    Choose the company industries from the following categories and subcategories. Ensure the recommended companies are from different industries:

    - Manufacturing
    Food/Agriculture/Fishery
    Construction/Housing/Interior
    Textiles/Chemicals/Pharmaceuticals/Cosmetics
    Steel/Metal/Mining
    Machinery/Plant
    Electronic/Electrical Equipment
    Automotive/Transportation Equipment
    Precision/Medical Equipment
    Printing/Office Equipment
    Sports/Toys
    Other Manufacturing
    - Service/Infrastructure
    Real Estate
    Railway/Aviation/Transportation/Logistics
    Power/Gas/Energy
    Food Service
    Hotel/Travel
    Medical/Welfare
    Amusement/Leisure
    Other Services
    Consulting/Research
    Human Resources
    Education
    - Trading
    General Trading
    Specialized Trading
    - Software
    Software
    Internet
    Telecommunications
    - Retail
    Department Stores/Supermarkets
    Convenience Stores
    Specialty Stores
    - Advertising/Publishing/Media
    Broadcasting
    Newspaper
    Publishing
    Advertising
    - Finance
    Banking/Securities
    Credit
    Leasing/Finance
    Other Finance
    Life/Non-Life Insurance
    - Government/Public/Organizations
    Public Corporations/Organizations
    Government
    
    Format as JSON for each individual company, with "NEXT_RECOMMENDATION" after each company and "END_OF_RECOMMENDATIONS" after the last one: 
    { 
      "name": "Company Name (English only)", 
      "industry": "Industry (English only)",
      "company_values": "Values this company cares about (about 100 words)",
      "value_match_ratings": {
        "value1": 8,
        "value2": 9,
        ...
        // Match ratings for each user value (1-10)
      },
      "strength_match_ratings": {
        "strength1": 7,
        "strength2": 9,
        ...
        // Match ratings for each user strength (1-10)
      },
      "value_matching_details": {
        "value1": "Detailed matching points for this value",
        "value2": "Detailed matching points for this value",
        ...
        // Detailed explanation for each user value
      },
      "strength_matching_details": {
        "strength1": "Detailed matching points for this strength",
        "strength2": "Detailed matching points for this strength",
        ...
        // Detailed explanation for each user strength
      },
      "matching_points": ["Overall matching point 1 (English only)", "Overall matching point 2 (English only)", ...]
    }
    NEXT_RECOMMENDATION
    
    To emphasize again, all output must be in English only. Do not use markdown formatting, code blocks with \`\`\`, or backticks (\`) - provide pure JSON only. Do not mix Japanese words or sentences. After the last company, include "END_OF_RECOMMENDATIONS".
    `;
    
  try {
    console.log("Starting OpenAI streaming request...");
    const response = await openaiClient.chat.completions.create({
      model: "gpt-4o",
      messages: [
        {
          role: "system",
          content: enhancedSystemPrompt + streamingInstructions,
        },
        {role: "user", content: promptTemplate},
      ],
      stream: true,
      temperature: 0.7, // Adding temperature to control randomness
      max_tokens: 4000, // Ensure we have enough tokens for the response
    });

    let currentJson = "";
    let recommendationsProcessed = 0;
    
    console.log("Stream connected, awaiting chunks...");

    for await (const chunk of response) {
      const content = chunk.choices[0]?.delta?.content || "";
      if (content) {
        currentJson += content;
        console.log('Received chunk:', content);

        // Check if we've reached a marker for the next recommendation
        if (currentJson.includes("NEXT_RECOMMENDATION")) {
          console.log('Found NEXT_RECOMMENDATION marker');
          // Extract the JSON part before the marker
          const jsonPart = currentJson.split("NEXT_RECOMMENDATION")[0].trim();
          currentJson = currentJson.split("NEXT_RECOMMENDATION")[1] || "";
          console.log('JSON part to parse:', jsonPart.substring(0, 100) + "...");
          console.log('Full JSON to parse:', jsonPart);

          try {
            // Clean the JSON string - remove markdown formatting characters and ensure valid JSON
            const cleanedJsonPart = jsonPart
              .replace(/```json/g, '') // Remove JSON code block markers
              .replace(/```/g, '')     // Remove any remaining code block markers
              .replace(/`/g, '')       // Remove backticks
              .trim();

            console.log('Cleaned JSON:', cleanedJsonPart.substring(0, 100) + "...");

            // Only try to parse if the string looks like valid JSON
            if (cleanedJsonPart.startsWith('{') && cleanedJsonPart.includes('}')) {
              // Try to parse the JSON
              console.log('Attempting to parse JSON...');
              const recommendationData = JSON.parse(cleanedJsonPart) as OpenAIRecommendation;
              console.log('Successfully parsed JSON:', recommendationData.name);
              
              // Only proceed if we have valid required data
              if (recommendationData && recommendationData.name && recommendationData.industry) {
                console.log('Creating company from recommendation:', recommendationData.name);
                // Create a company from the recommendation
                const company = await getOrCreateCompany(recommendationData.name, recommendationData.industry, locale);
                console.log('Company created:', company.name);

                // Create the recommendation result
                const recommendationResult: RecommendationResult = {
                  id: recommendationData.id || uuid(),
                  company,
                  matching_points: recommendationData.matching_points || [],
                  value_match_ratings: recommendationData.value_match_ratings,
                  strength_match_ratings: recommendationData.strength_match_ratings,
                  value_matching_details: recommendationData.value_matching_details,
                  strength_matching_details: recommendationData.strength_matching_details,
                  company_values: recommendationData.company_values
                };

                // Send the recommendation to the callback
                console.log('Sending recommendation to callback...');
                await onRecommendation(recommendationResult);
                console.log('Recommendation sent to callback successfully');
                recommendationsProcessed++;
                console.log(`Processed ${recommendationsProcessed} recommendations so far`);

                // If we've reached the desired number of recommendations, we can stop
                if (recommendationsProcessed >= RECOMMENDATION_COUNT) {
                  console.log(`Reached target of ${RECOMMENDATION_COUNT} recommendations, stopping stream`);
                  break;
                }
              } else {
                console.warn("Parsed JSON is missing required fields:", recommendationData);
              }
            } else {
              console.warn("JSON doesn't appear to be valid:", cleanedJsonPart.substring(0, 100) + "...");
              
              // Try a more aggressive approach to extract valid JSON
              try {
                // Look for anything that starts with { and ends with }
                const jsonMatch = cleanedJsonPart.match(/\{[\s\S]*\}/);
                if (jsonMatch && jsonMatch[0]) {
                  const extractedJson = jsonMatch[0];
                  console.log('Attempting fallback JSON extraction with regex:', extractedJson.substring(0, 100) + "...");
                  const fallbackData = JSON.parse(extractedJson) as OpenAIRecommendation;
                  
                  // Only proceed if we have valid required data
                  if (fallbackData && fallbackData.name && fallbackData.industry) {
                    console.log("Successfully extracted JSON with fallback method:", fallbackData.name);
                    
                    // Create a company from the recommendation
                    const company = await getOrCreateCompany(fallbackData.name, fallbackData.industry, locale);

                    // Create the recommendation result
                    const recommendationResult: RecommendationResult = {
                      id: fallbackData.id || uuid(),
                      company,
                      matching_points: fallbackData.matching_points || [],
                      value_match_ratings: fallbackData.value_match_ratings,
                      strength_match_ratings: fallbackData.strength_match_ratings,
                      value_matching_details: fallbackData.value_matching_details,
                      strength_matching_details: fallbackData.strength_matching_details,
                      company_values: fallbackData.company_values
                    };

                    // Send the recommendation to the callback
                    console.log('Sending fallback recommendation to callback...');
                    await onRecommendation(recommendationResult);
                    console.log('Fallback recommendation sent successfully');
                    recommendationsProcessed++;
                    console.log(`Processed ${recommendationsProcessed} recommendations so far`);
                    
                    // If we've reached the desired number of recommendations, we can stop
                    if (recommendationsProcessed >= RECOMMENDATION_COUNT) {
                      console.log(`Reached target of ${RECOMMENDATION_COUNT} recommendations, stopping stream`);
                      break;
                    }
                  }
                }
              } catch (fallbackError) {
                console.error("Fallback JSON extraction also failed:", fallbackError);
              }
            }
          } catch (error) {
            console.error("Error parsing recommendation JSON:", error);
            console.error("Raw JSON that failed parsing:", jsonPart);
            // Continue to collect more content if the JSON is incomplete
          }
        }

        // Check if we've reached the end marker
        if (currentJson.includes("END_OF_RECOMMENDATIONS")) {
          console.log('Found END_OF_RECOMMENDATIONS marker, ending stream');
          break;
        }
      }

      console.log('Current accumulated JSON:', currentJson.substring(0, 100) + (currentJson.length > 100 ? "..." : ""));
    }
    
    console.log(`Stream completed. Processed ${recommendationsProcessed} recommendations total.`);
  } catch (error) {
    console.error("Error streaming recommendations:", error);
    throw new Error("Failed to stream recommendations");
  }
}

/**
 * Generate company recommendations based on user values
 */
export async function generateRecommendations(
  userData: UserValues,
  locale: string = 'en'
): Promise<RecommendationResult[]> {
  // Load translations for the specified locale
  const translations = loadAiTranslations(locale) || loadAiTranslations('en');
  
  // Get the appropriate system prompt from translations
  const systemPrompt = translations?.systemPrompt?.recommendations?.replace('{{language}}', locale === 'ja' ? '日本語' : 'English') 
    || `You are a helpful assistant that recommends Japanese companies to university students based on their values and interests. Please respond in ${locale === 'ja' ? 'Japanese' : 'English'}.`;

  // Add expertise in image-based value interpretation and company data analysis
  const enhancedSystemPrompt = systemPrompt + (locale === 'ja' 
    ? `\n\nあなたは画像ベースの価値観評価の専門家でもあります。ユーザーが選択した画像から価値観を抽出し、それを企業の推薦に活用できます。\n\nまた、企業データの分析の専門家でもあります。企業の公式情報（ミッション、ビジョン、価値観）だけでなく、社員レビューや実際の職場環境も考慮して、ユーザーの価値観と企業の価値観の間の真の適合性を評価してください。表面的なマッチングではなく、企業文化と実際の職場環境に基づいた深い分析を提供してください。\n\n特に重要なのは、ユーザーの価値観と企業の価値観の間の具体的な一致点を明確に示すことです。この企業はあなたと同じように...という形式で、具体的な例や証拠を含めた詳細な説明を提供してください。\n\n重要: すべての出力は必ず日本語のみで提供してください。企業名や業界名も含め、英語の単語や文を混在させないでください。`
    : `\n\nYou are also an expert in image-based value assessment. You can extract values from images selected by users and incorporate them into company recommendations.\n\nYou are also an expert in company data analysis. Consider not just official company information (mission, vision, values) but also employee reviews and actual workplace environment to evaluate the true fit between user values and company values. Provide deep analysis based on company culture and actual workplace environment, not just surface-level matching.\n\nIt is especially important to clearly show the specific connections between the user's values and the company's values. Use a "This company, like you, values..." format and provide detailed explanations with specific examples or evidence.\n\nImportant: All output must be provided in English only. Do not mix Japanese words or sentences, including company names and industry names.`);

  const promptTemplate = locale === 'ja' 
    ? `
<<<<<<< HEAD
    ユーザーの価値観と強みに基づいて、就職を考えている大学生に適した日本の企業${RECOMMENDATION_COUNT}社を推薦してください。
=======
    ユーザーの価値観と強みに基づいて、就職を考えている大学生に適した日本の企業${RECOMMENDATION_COUNT}社を推薦してください。様々な企業を含めるようにしてください。
>>>>>>> d58e0e31

    重要: すべての回答は必ず日本語のみで提供。企業名や業界名も含め、英語の単語や文を混在させないでください。
    
    ユーザーの価値観:
    ${JSON.stringify(userData.values)}

    ${userData.selected_image_values ? `
    ユーザーが選択した画像ベースの価値観:
    ${JSON.stringify(userData.selected_image_values)}
    
    これらの画像ベースの価値観は、ユーザーが視覚的に選択した価値観を表しています。テキストベースの価値観
と同様に重要視してください。
    ` : ''}

    ${userData.strengths ? `
    ユーザーの強み:
    ${JSON.stringify(userData.strengths)}
    ` : ''}
    
    ${userData.interests ? `
    ユーザーの興味のある業種・業界:
    ${JSON.stringify(userData.interests)}
    ` : ''}
    
    各企業について、以下の情報を提供してください:
    - 企業名: 日本語で表記してください。英語名の場合は日本語での一般的な呼び方を使用してください。
    - 業界: 日本語で表記してください。
    - 大事にする価値観：この企業が大事にする価値観を100文字程度で記述してください。
    - 各価値観や強みとのマッチ度：ユーザーの各価値観や強みとのマッチ度を1-10で示してください。
    - 各価値観とのマッチングポイント: この企業がユーザーの各価値観に合う理由をすべて日本語で記述してください。プロダクトやサービスに触れるなどして具体的にマッチしている点を明確に示してください。
    - 各強みとのマッチングポイント：ユーザーの各強みがこの企業で活かされると思う具体的な状況とその根拠を示してください。
    
    マッチングポイントの良い例:
    - 「富士通ではイノベーションを生み出す環境を大事にしており、フレックスタイム制度や在宅勤務制度を積極的に導入しています。」
    - 「楽天ではストレス耐性が高い人材を求めています。流れの早いオンラインコマースの業界において、顧客のニーズに合わせて柔軟にソリューションを変えていくため、色々な変化が起きやすくストレス耐性のある人材を求めています。」
    - 「資生堂ではチームワークを重視しています。新規商品開発も一人の天才が生み出すより、チームで話し合って出てきたアイディアを大事にしています。」

    マッチングポイントの悪い例:
    - 「この企業はイノベーションを重視しています」（ユーザーとの具体的な関連性が示されていない）
    - 「良い職場環境を提供しています」（具体性に欠ける）
    - 「ユーザーの価値観に合っています」（具体的な一致点が示されていない）
    
    必ず以下の企業規模をすべて1社を含めた多様な企業を推薦してください：
    - 「スタートアップ（50人未満）」: 少なくとも1社
    - 「小規模（50-200人）」: 少なくとも1社 
    - 「中規模（1000-5000人）」: 少なくとも1社
    - 「大規模（10000人以上）」: 少なくとも1社
    
    また、該当企業の業界は下記のカテゴリとサブカテゴリから選んで表示してください。提示する企業は同じ業界にならないようにしてください。

    - メーカー
    食品・農林・水産
    建設・住宅・インテリア
    繊維・化学・薬品・化粧品
    鉄鋼・金属・鉱業
    機械・プラント
    電子・電気機器
    自動車・輸送用機器
    精密・医療機器
    印刷・事務機器関連
    スポーツ・玩具
    その他メーカー
    - サービス・インフラ
    不動産
    鉄道・航空・運輸・物流
    電力・ガス・エネルギー
    フードサービス
    ホテル・旅行
    医療・福祉
    アミューズメント・レジャー
    その他サービス
    コンサルティング・調査
    人材サービス
    教育
    - 商社
    総合商社
    専門商社
    - ソフトウェア
    ソフトウェア
    インターネット
    通信
    - 小売
    百貨店・スーパー
    コンビニ
    専門店
    - 広告・出版・マスコミ
    放送
    新聞
    出版
    広告
    - 金融
    銀行・証券
    クレジット
    信販・リース
    その他金融
    生保・損保
    - 官公庁・公社・団体
    公社・団体
    官公庁
    
    以下の構造でJSONフォーマットで回答してください: 
    {
      "recommendations": [
        { 
          "name": "企業名（日本語のみ）", 
          "industry": "業界（日本語のみ）",
          "company_values": "この企業が大事にする価値観（100文字程度）",
          "value_match_ratings": {
            "価値観1": 8,
            "価値観2": 9,
            ...
            // ユーザーの各価値観に対するマッチ度（1-10）
          },
          "strength_match_ratings": {
            "強み1": 7,
            "強み2": 9,
            ...
            // ユーザーの各強みに対するマッチ度（1-10）
          },
          "value_matching_details": {
            "価値観1": "この価値観に対する詳細なマッチングポイント",
            "価値観2": "この価値観に対する詳細なマッチングポイント",
            ...
            // ユーザーの各価値観に対する詳細な説明
          },
          "strength_matching_details": {
            "強み1": "この強みに対する詳細なマッチングポイント",
            "強み2": "この強みに対する詳細なマッチングポイント",
            ...
            // ユーザーの各強みに対する詳細な説明
          },
          "matching_points": ["総合的なマッチングポイント1（日本語のみ）", "総合的なマッチングポイント2（日本語のみ）", ...] 
        },
        // 他の企業...
      ]
    }
    
    再度強調しますが、すべての出力は日本語のみで提供してください。英語の単語や文を混在させないでください。
    `
    : `
    Based on the user's values and strengths, recommend ${RECOMMENDATION_COUNT} real companies in Japan 
    that would be good matches for a university student seeking employment. Include both well-known and lesser-known companies.

    Important: All responses must be in English only. Do not mix Japanese words or sentences, including company names and industry names.
    
    User values:
    ${JSON.stringify(userData.values)}
    ${userData.selected_image_values ? `
    
    User's image-based values:
    ${JSON.stringify(userData.selected_image_values)}
    
    These image-based values represent the values that the user selected visually. Please consider them as important as the text-based values.
    ` : ''}
    
    ${userData.strengths ? `
    User's strengths:
    ${JSON.stringify(userData.strengths)}
    ` : ''}

    ${userData.interests ? `
    User's interests:
    ${JSON.stringify(userData.interests)}
    ` : ''}
    
    For each company, provide:
    - Company name: Use the English name or the commonly used English translation.
    - Industry: Provide in English, selecting from the categories and subcategories listed below.
    - Company values: Describe in about 100 words the values that this company cares about.
    - Match ratings for each value and strength: Show how well the company matches each of the user's values and strengths on a scale of 1-10.
    - Matching points for each value: Explain in detail why this company matches each of the user's values. Be specific about how it matches, mentioning products or services if relevant.
    - Matching points for each strength: Explain specific situations where the user's strengths would be valued at the company and provide reasoning.
    - 3-5 overall matching points explaining why this company matches the user's values: All in English.

    Good examples of matching points:
    - "Sony prioritizes innovation by maintaining a creative environment where employees can propose and develop new ideas through dedicated R&D programs."
    - "Rakuten seeks employees with high stress tolerance. In the fast-paced e-commerce industry, employees need to adapt solutions to customer needs quickly, requiring resilience during constant changes."
    - "Shiseido values teamwork, believing that collaborative ideation produces better products than individual genius, encouraging group discussions for new product development."

    Poor examples of matching points:
    - "The company values innovation" (doesn't show specific connection to user)
    - "Provides a good work environment" (lacks specificity)
    - "Aligns with user values" (doesn't identify specific matching points)
    
    You must include companies of all the following sizes in your recommendations:
    - Startup: at least 1 company (use the exact text "Startup (less than 50 employees)" for company size)
    - Small company: at least 1 company (use the exact text "Small (50-200 employees)" for company size)
    - Medium company: at least 1 company (use the exact text "Medium (1000-5000 employees)" for company size)
    - Large company: at least 1 company (use the exact text "Large (10000+ employees)" for company size)
    
    Choose the company industries from the following categories and subcategories. Ensure the recommended companies are from different industries:

    - Manufacturing
    Food/Agriculture/Fishery
    Construction/Housing/Interior
    Textiles/Chemicals/Pharmaceuticals/Cosmetics
    Steel/Metal/Mining
    Machinery/Plant
    Electronic/Electrical Equipment
    Automotive/Transportation Equipment
    Precision/Medical Equipment
    Printing/Office Equipment
    Sports/Toys
    Other Manufacturing
    - Service/Infrastructure
    Real Estate
    Railway/Aviation/Transportation/Logistics
    Power/Gas/Energy
    Food Service
    Hotel/Travel
    Medical/Welfare
    Amusement/Leisure
    Other Services
    Consulting/Research
    Human Resources
    Education
    - Trading
    General Trading
    Specialized Trading
    - Software
    Software
    Internet
    Telecommunications
    - Retail
    Department Stores/Supermarkets
    Convenience Stores
    Specialty Stores
    - Advertising/Publishing/Media
    Broadcasting
    Newspaper
    Publishing
    Advertising
    - Finance
    Banking/Securities
    Credit
    Leasing/Finance
    Other Finance
    Life/Non-Life Insurance
    - Government/Public/Organizations
    Public Corporations/Organizations
    Government
    
    Format as JSON with this structure: 
    {
      "recommendations": [
        { 
          "name": "Company Name (English only)", 
          "industry": "Industry (English only)",
          "company_values": "Values this company cares about (about 100 words)",
          "value_match_ratings": {
            "value1": 8,
            "value2": 9,
            ...
            // Match ratings for each user value (1-10)
          },
          "strength_match_ratings": {
            "strength1": 7,
            "strength2": 9,
            ...
            // Match ratings for each user strength (1-10)
          },
          "value_matching_details": {
            "value1": "Detailed matching points for this value",
            "value2": "Detailed matching points for this value",
            ...
            // Detailed explanation for each user value
          },
          "strength_matching_details": {
            "strength1": "Detailed matching points for this strength",
            "strength2": "Detailed matching points for this strength",
            ...
            // Detailed explanation for each user strength
          },
          "matching_points": ["Overall matching point 1 (English only)", "Overall matching point 2 (English only)", ...] 
        },
        // more companies...
      ]
    }
    
    To emphasize again, all output must be in English only. Do not mix Japanese words or sentences.
    `;

<<<<<<< HEAD
  try {
    const response = await openaiClient.chat.completions.create({
      model: "gpt-4o",
      messages: [
        {
          role: "system",
          content: enhancedSystemPrompt,
        },
        {role: "user", content: promptTemplate},
      ],
      response_format: {type: "json_object"},
    });

    const content = response.choices[0].message.content;
    if (!content) {
      throw new Error("Empty response from OpenAI");
=======
      const parsedResponse = JSON.parse(content) as OpenAIRecommendationResponse;
      const recommendations = parsedResponse.recommendations;

  // Fetch or create company data for each recommendation
  const enhancedRecommendations = await Promise.all(
    recommendations.map(async (rec) => {
      const company = await getOrCreateCompany(rec.name, rec.industry, locale);

      return {
        id: rec.id || uuid(),
        company,
        matching_points: rec.matching_points,
        value_match_ratings: rec.value_match_ratings,
        strength_match_ratings: rec.strength_match_ratings,
        value_matching_details: rec.value_matching_details,
        strength_matching_details: rec.strength_matching_details,
        company_values: rec.company_values
      };
    })
  );

      return enhancedRecommendations;
    } catch (error) {
      console.error("Error processing recommendations:", error);
      throw new Error("Failed to generate recommendations");
>>>>>>> d58e0e31
    }

    const parsedResponse = JSON.parse(content) as OpenAIRecommendationResponse;
    const recommendations = parsedResponse.recommendations;

    // Fetch or create company data for each recommendation
    const enhancedRecommendations = await Promise.all(
      recommendations.map(async (rec) => {
        const company = await getOrCreateCompany(rec.name, rec.industry, locale);

        return {
          id: rec.id || uuid(),
          company,
          matching_points: rec.matching_points,
          value_match_ratings: rec.value_match_ratings,
          strength_match_ratings: rec.strength_match_ratings,
          value_matching_details: rec.value_matching_details,
          strength_matching_details: rec.strength_matching_details,
          company_values: rec.company_values
        };
      })
    );

    return enhancedRecommendations;
  } catch (error) {
    console.error("Error processing recommendations:", error);
    throw new Error("Failed to generate recommendations");
  }
}

/**
 * Fetch a company logo URL using the BrandFetch Logo Link API
 * @param companyName The company name
 * @param companySiteUrl The company site url
 * @returns A URL to the company logo or null if not found
 */
export async function fetchCompanyLogo(companyName: string, companySiteUrl?: string): Promise<string | null> {
  try {
    // Get the BrandFetch client ID from environment variables
    const clientId = process.env.BRANDFETCH_CLIENT_ID;
    
    if (!clientId) {
      console.warn('BRANDFETCH_CLIENT_ID is not set in environment variables');
      return generateFallbackLogo(companyName);
    }
    
    let domains: string[] = [];
    
    // Use companySiteUrl if provided
    if (companySiteUrl) {
      try {
        // Extract domain from URL
        const url = new URL(companySiteUrl.startsWith('http') ? companySiteUrl : `https://${companySiteUrl}`);
        domains = [url.hostname];
      } catch (error) {
        console.warn(`Invalid URL format for companySiteUrl: ${companySiteUrl}`, error);
        // Fall back to domain generation logic
      }
    }
    
    // If no valid domain from companySiteUrl, use the original domain generation logic
    if (domains.length === 0) {
      // Format company name for domain (remove spaces, special chars)
      const formattedName = companyName
        .toLowerCase()
        .replace(/[^\w\s]/gi, '')
        .replace(/\s+/g, '-');
      
      // Try common domain extensions
      domains = [
        `${formattedName}.com`,
        `${formattedName}.co.jp`,
        `${formattedName}.jp`,
        `${formattedName}.io`,
        `${formattedName}.org`,
        `${formattedName}.net`
      ];
    }
    
    // Try to find a valid logo using BrandFetch Logo Link
    for (const domain of domains) {
      // Use BrandFetch Logo Link API
      const logoUrl = `https://cdn.brandfetch.io/${domain}?c=${clientId}`;
      
      // Check if the logo exists by making a HEAD request
      try {
        const response = await fetch(logoUrl, { method: 'HEAD' });
        
        if (response.ok) {
          return logoUrl;
        }
      } catch {
        // Continue to the next domain if this one fails
        continue;
      }
    }
    
    // If no logo found from BrandFetch, use fallback
    return generateFallbackLogo(companyName);
  } catch (error) {
    console.error("Error fetching company logo:", error);
    
    // Even if there's an error, still return a generated avatar
    return generateFallbackLogo(companyName);
  }
}

/**
 * Generate a fallback logo using UI Avatars
 * @param companyName The name of the company
 * @returns A URL to a generated logo
 */
function generateFallbackLogo(companyName: string): string {
  // Get initials from company name
  const initials = companyName
    .split(' ')
    .map(word => word[0])
    .join('')
    .substring(0, 2)
    .toUpperCase();
  
  // Generate a consistent color based on company name
  const colorHash = Math.abs(
    companyName.split('').reduce((acc, char) => {
      return acc + char.charCodeAt(0);
    }, 0)
  ) % 16777215; // 16777215 is FFFFFF in decimal
  
  const colorHex = colorHash.toString(16).padStart(6, '0');
  
  // Use UI Avatars to generate a placeholder with the company's initials
  return `https://ui-avatars.com/api/?name=${encodeURIComponent(initials)}&background=${colorHex}&color=fff&size=256`;
}

export async function fetchCompanyData(
  companyName: string,
  industry?: string,
  locale: string = 'en'
): Promise<Company> {
  // Get the appropriate system prompt based on locale
  const systemPrompt = locale === 'ja'
    ? "あなたは日本の就職活動をしている大学生向けに、企業に関する正確な情報を提供する役立つアシスタントです。企業の公式情報、ミッション、ビジョン、価値観、社員レビュー、および職場文化に基づいて、正確で詳細な企業プロファイルを作成してください。各企業の価値観を評価する際は、公式声明だけでなく、実際の職場環境や社員の経験も考慮してください。情報はJSONフォーマットでのみ提供してください。重要: すべての出力は必ず日本語のみで提供してください。企業名や業界名も含め、英語の単語や文を混在させないでください。"
    : "You are a helpful assistant that provides accurate information about companies in Japan for university students seeking employment. Create accurate and detailed company profiles based on official company information, mission statements, vision, values, employee reviews, and workplace culture. When evaluating company values, consider not just official statements but also the actual work environment and employee experiences. Provide information in JSON format only. Important: All output must be provided in English only. Do not mix Japanese words or sentences, including company names and industry names.";

  const promptTemplate = locale === 'ja'
    ? `
    "${companyName}" ${industry ? `（${industry}業界）` : ""} に関する詳細情報を提供してください。
    この情報は日本で就職活動をしている大学生に関連するものであるべきです。

    重要: すべての回答は必ず日本語のみで提供してください。企業名や業界名も含め、英語の単語や文を混在させないでください。
    
    以下の情報をJSONフォーマットで含めてください:
    - name: 会社の正式名称（日本語で表記）
    - industry: 主要業界（日本語で表記）
    - description: 詳細な説明（100〜150語）。会社の歴史、主要製品/サービス、市場での位置づけを含めてください。すべて日本語で記述してください。
    - company_values: この企業が大事にする価値観（100文字程度）を記述してください。
    - size: 会社の規模。従業員数に基づいて、以下の正確な形式のいずれかのみを使用してください：
      - 「スタートアップ（50人未満）」 - 小規模スタートアップ企業向け
      - 「小規模（50-200人）」 - 50人から200人程度の企業向け
      - 「中規模（1000-5000人）」 - 1000人から5000人程度の企業向け
      - 「大規模（10000人以上）」 - 10000人以上の大企業向け
    - values: 1〜10の数値評価による会社の価値観を表すJSONオブジェクト。以下の要素を含め、可能な限り正確に評価してください:
      {
        "work_life_balance": 8, // 実際の労働時間、休暇制度、柔軟な勤務体制に基づく評価
        "remote_work": 7, // リモートワークの方針と実際の実施状況
        "innovation": 9, // 新しいアイデアや技術への投資と実際の革新性
        "social_impact": 6, // 社会貢献活動と実際の影響力
        "career_growth": 8, // キャリア開発機会と昇進の可能性
        "compensation": 7, // 業界平均と比較した給与水準
        "company_stability": 9, // 財務安定性と市場での地位
        "diversity_inclusion": 6, // 多様性と包括性への取り組みと実際の職場環境
        "management_quality": 8 // リーダーシップの質と社員との関係
      }
      
      各評価値には、会社の公式情報だけでなく、社員レビューや実際の職場環境も考慮してください。
      評価は単なる推測ではなく、入手可能な情報に基づいた根拠のある判断であるべきです。
      
    - headquarters: 本社所在地（日本語で表記）
    - japan_presence: 日本での存在感に関する詳細（オフィス所在地、従業員数、事業内容など）（日本語で表記）
    - site_url: 会社の公式ウェブサイトのURL（わかる場合）。不明な場合はnullを返してください。
    
    有効なJSONフォーマットのみで回答してください。
    
    再度強調しますが、すべての出力は日本語のみで提供してください。英語の単語や文を混在させないでください。
    `
    : `
    Provide detailed information about "${companyName}" ${
    industry ? `in the ${industry} industry` : ""
    } 
    that would be relevant for university students in Japan seeking employment.

    Important: All responses must be in English only. Do not mix Japanese words or sentences, including company names and industry names.
    
    Include the following information in JSON format:
    - name: Full company name (in English)
    - industry: Primary industry (in English)
    - description: A detailed description (100-150 words) including company history, main products/services, and market position. All in English.
    - company_values: Describe the values that this company cares about (about 100 words).
    - size: Company size. Use only one of the following exact formats based on employee count:
      - "Startup (less than 50 employees)" - For small startups
      - "Small (50-200 employees)" - For companies with around 50-200 employees
      - "Medium (1000-5000 employees)" - For companies with around 1000-5000 employees
      - "Large (10000+ employees)" - For large companies with over 10000 employees
    - values: JSON object with company values as numeric ratings from 1-10. Include the following elements and rate them as accurately as possible:
      {
        "work_life_balance": 8, // Based on actual working hours, vacation policies, and flexible work arrangements
        "remote_work": 7, // Based on remote work policies and actual implementation
        "innovation": 9, // Based on investment in new ideas and technologies and actual innovation
        "social_impact": 6, // Based on social contribution activities and actual impact
        "career_growth": 8, // Based on career development opportunities and promotion possibilities
        "compensation": 7, // Based on salary levels compared to industry average
        "company_stability": 9, // Based on financial stability and market position
        "diversity_inclusion": 6, // Based on diversity and inclusion initiatives and actual workplace environment
        "management_quality": 8 // Based on leadership quality and relationship with employees
      }
      
      For each rating, consider not just official company information but also employee reviews and actual workplace environment.
      Ratings should be evidence-based judgments from available information, not mere guesses.
      
    - headquarters: Headquarters location (in English)
    - japan_presence: Details about their presence in Japan (office locations, employee count, business activities) (in English)
    - site_url: The company's official website URL if known. Return null if unknown.
    
    Format the response as valid JSON only.
    
    To emphasize again, all output must be in English only. Do not mix Japanese words or sentences.
    `;

  try {
    const response = await openaiClient.chat.completions.create({
      model: "gpt-4o",
      messages: [
        {
          role: "system",
          content: systemPrompt,
        },
        {role: "user", content: promptTemplate},
      ],
      response_format: {type: "json_object"},
    });

    const content = response.choices[0].message.content;
    if (!content) {
      throw new Error("Empty response from OpenAI");
    }

    const companyData = JSON.parse(content) as OpenAICompanyData;

    // Ensure values are numbers
    const numericValues: Record<string, number> = {};
    Object.entries(companyData.values).forEach(([key, value]) => {
      numericValues[key] =
        typeof value === "number" ? value : parseInt(value as string, 10);
    });

    // Fetch company logo
    const logoUrl = await fetchCompanyLogo(companyData.name, companyData.site_url);

    return {
      id: uuid(), // Generate a UUID for the new company
      name: companyData.name,
      industry: companyData.industry,
      description: companyData.description,
      size: companyData.size,
      values: numericValues,
      logo_url: logoUrl, // Use the fetched logo URL instead of null
      site_url: companyData.site_url || null, // Include domain URL if available
      company_values: companyData.company_values || undefined,
      data_source: "openai",
      last_updated: new Date().toISOString(),
    };
  } catch (error) {
    console.error("Error parsing OpenAI response:", error);
    throw new Error("Failed to parse company data from OpenAI");
  }
}<|MERGE_RESOLUTION|>--- conflicted
+++ resolved
@@ -550,11 +550,7 @@
 
   const promptTemplate = locale === 'ja' 
     ? `
-<<<<<<< HEAD
-    ユーザーの価値観と強みに基づいて、就職を考えている大学生に適した日本の企業${RECOMMENDATION_COUNT}社を推薦してください。
-=======
     ユーザーの価値観と強みに基づいて、就職を考えている大学生に適した日本の企業${RECOMMENDATION_COUNT}社を推薦してください。様々な企業を含めるようにしてください。
->>>>>>> d58e0e31
 
     重要: すべての回答は必ず日本語のみで提供。企業名や業界名も含め、英語の単語や文を混在させないでください。
     
@@ -837,7 +833,6 @@
     To emphasize again, all output must be in English only. Do not mix Japanese words or sentences.
     `;
 
-<<<<<<< HEAD
   try {
     const response = await openaiClient.chat.completions.create({
       model: "gpt-4o",
@@ -854,33 +849,6 @@
     const content = response.choices[0].message.content;
     if (!content) {
       throw new Error("Empty response from OpenAI");
-=======
-      const parsedResponse = JSON.parse(content) as OpenAIRecommendationResponse;
-      const recommendations = parsedResponse.recommendations;
-
-  // Fetch or create company data for each recommendation
-  const enhancedRecommendations = await Promise.all(
-    recommendations.map(async (rec) => {
-      const company = await getOrCreateCompany(rec.name, rec.industry, locale);
-
-      return {
-        id: rec.id || uuid(),
-        company,
-        matching_points: rec.matching_points,
-        value_match_ratings: rec.value_match_ratings,
-        strength_match_ratings: rec.strength_match_ratings,
-        value_matching_details: rec.value_matching_details,
-        strength_matching_details: rec.strength_matching_details,
-        company_values: rec.company_values
-      };
-    })
-  );
-
-      return enhancedRecommendations;
-    } catch (error) {
-      console.error("Error processing recommendations:", error);
-      throw new Error("Failed to generate recommendations");
->>>>>>> d58e0e31
     }
 
     const parsedResponse = JSON.parse(content) as OpenAIRecommendationResponse;
