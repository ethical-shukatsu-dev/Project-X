--- conflicted
+++ resolved
@@ -92,12 +92,9 @@
     "no_interested": "No companies marked as interested",
     "no_not_interested": "No companies marked as not interested",
     "regenerate": "Regenerate Recommendations",
-<<<<<<< HEAD
     "visitWebsite": "Visit company website",
-=======
     "refresh": "Refresh Recommendations",
     "refreshing": "Refreshing...",
->>>>>>> 78122fc8
     "loading": {
       "title": "Finding Your Matches...",
       "description": "We're analyzing your values and preferences to find the best company matches for you."
